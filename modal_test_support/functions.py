# Copyright Modal Labs 2022
from __future__ import annotations

import asyncio
import socket
import time

from modal import (
    Image,
    Stub,
    Volume,
    asgi_app,
    build,
    current_function_call_id,
    current_input_id,
    enter,
    exit,
    method,
    web_endpoint,
)
from modal.exception import deprecation_warning

SLEEP_DELAY = 0.1

stub = Stub()


@stub.function()
def square(x):
    return x * x


@stub.function()
def ident(x):
    return x


@stub.function()
def delay(t):
    time.sleep(t)
    return t


@stub.function()
async def delay_async(t):
    await asyncio.sleep(t)
    return t


@stub.function()
async def square_async(x):
    await asyncio.sleep(SLEEP_DELAY)
    return x * x


@stub.function()
def raises(x):
    raise Exception("Failure!")


@stub.function()
def raises_sysexit(x):
    raise SystemExit(1)


@stub.function()
def raises_keyboardinterrupt(x):
    raise KeyboardInterrupt()


@stub.function()
def gen_n(n):
    for i in range(n):
        yield i**2


@stub.function()
def gen_n_fail_on_m(n, m):
    for i in range(n):
        if i == m:
            raise Exception("bad")
        yield i**2


def deprecated_function(x):
    deprecation_warning((2000, 1, 1), "This function is deprecated")
    return x**2


@stub.function()
@web_endpoint()
def webhook(arg="world"):
    return {"hello": arg}


def stream():
    for i in range(10):
        time.sleep(SLEEP_DELAY)
        yield f"{i}..."


@stub.function()
@web_endpoint()
def webhook_streaming():
    from fastapi.responses import StreamingResponse

    return StreamingResponse(stream())


async def stream_async():
    for i in range(10):
        await asyncio.sleep(SLEEP_DELAY)
        yield f"{i}..."


@stub.function()
@web_endpoint()
async def webhook_streaming_async():
    from fastapi.responses import StreamingResponse

    return StreamingResponse(stream_async())


if __name__ == "__main__":
    raise Exception("This line is not supposed to be reachable")


def gen(n):
    for i in range(n):
        yield i**2


@stub.function(is_generator=True)
def fun_returning_gen(n):
    return gen(n)


@stub.function()
@asgi_app()
def fastapi_app():
    from fastapi import FastAPI

    web_app = FastAPI()

    @web_app.get("/foo")
    async def foo(arg="world"):
        return {"hello": arg}

    return web_app


@stub.cls()
class Cls:
    def __init__(self):
        self._k = 11

    @enter()
    def enter(self):
        self._k += 100

    @method()
    def f(self, x):
        return self._k * x

    @web_endpoint()
    def web(self, arg):
        return {"ret": arg * self._k}

    def _generator(self, x):
        yield x**3

    @method(is_generator=True)
    def generator(self, x):
        return self._generator(x)


@stub.function()
def check_sibling_hydration(x):
    assert square.is_hydrated
    assert Cls().f.is_hydrated
    assert Cls().web.is_hydrated
    assert Cls().web.web_url
    assert Cls().generator.is_hydrated
    assert Cls().generator.is_generator
    assert fastapi_app.is_hydrated
    assert fun_returning_gen.is_hydrated
    assert fun_returning_gen.is_generator


@stub.cls()
class ParamCls:
    def __init__(self, x: int, y: str) -> None:
        self.x = x
        self.y = y

    @method()
    def f(self, z: int):
        return f"{self.x} {self.y} {z}"

    @method()
    def g(self, z):
        return self.f.local(z)


@stub.function(allow_concurrent_inputs=5)
def sleep_700_sync(x):
    time.sleep(0.7)
    return x * x, current_input_id(), current_function_call_id()


@stub.function(allow_concurrent_inputs=5)
async def sleep_700_async(x):
    await asyncio.sleep(0.7)
    return x * x, current_input_id(), current_function_call_id()


def unassociated_function(x):
    return 100 - x


class BaseCls:
    @enter()
    def enter(self):
        self.x = 2

    @method()
    def run(self, y):
        return self.x * y


@stub.cls()
class DerivedCls(BaseCls):
    pass


@stub.function()
def cube(x):
    # Note: this ends up calling the servicer fixture,
    # which always just returns the sum of the squares of the inputs,
    # regardless of the actual funtion.
    assert square.is_hydrated
    return square.remote(x) * x


@stub.function()
def function_calling_method(x, y, z):
    obj = ParamCls(x, y)
    return obj.f.remote(z)


image = Image.debian_slim().pip_install("xyz")
other_image = Image.debian_slim().pip_install("abc")
volume = Volume.new()
other_volume = Volume.new()


@stub.function(image=image, volumes={"/tmp/xyz": volume})
def check_dep_hydration(x):
    assert image.is_hydrated
    assert other_image.is_hydrated
    assert volume.is_hydrated
    assert other_volume.is_hydrated


@stub.cls()
class BuildCls:
    def __init__(self):
        self._k = 1

    @enter()
    def enter1(self):
        self._k += 10

    @build()
    def build1(self):
        self._k += 100
        return self._k

    @build()
    def build2(self):
        self._k += 1000
        return self._k

    @exit()
    def exit1(self):
        raise Exception("exit called!")

    @method()
    def f(self, x):
        return self._k * x


@stub.cls(checkpointing_enabled=True)
class CheckpointingCls:
    def __init__(self):
        self._vals = []

    @enter(checkpoint=True)
    def enter1(self):
        self._vals.append("A")

    @enter(checkpoint=True)
    def enter2(self):
        self._vals.append("B")

    @enter()
    def enter3(self):
        self._vals.append("C")

    @method()
    def f(self, x):
        return "".join(self._vals) + x

<<<<<<< HEAD
@stub.cls(checkpointing_enabled=True)
class CheckpointingClsNetworkConnectionOpen:
    def __init__(self):
        self._socket = socket.socket(socket.AF_INET, socket.SOCK_STREAM)

    @enter(checkpoint=True)
    def open_connection(self):
        remote_ip = socket.gethostbyname("modal.com")
        self._socket.connect((remote_ip, 80))
=======

@stub.cls()
class EventLoopCls:
    @enter()
    async def enter(self):
        self.loop = asyncio.get_running_loop()

    @method()
    async def f(self):
        return self.loop.is_running()
>>>>>>> e54502e9
<|MERGE_RESOLUTION|>--- conflicted
+++ resolved
@@ -311,7 +311,6 @@
     def f(self, x):
         return "".join(self._vals) + x
 
-<<<<<<< HEAD
 @stub.cls(checkpointing_enabled=True)
 class CheckpointingClsNetworkConnectionOpen:
     def __init__(self):
@@ -321,7 +320,6 @@
     def open_connection(self):
         remote_ip = socket.gethostbyname("modal.com")
         self._socket.connect((remote_ip, 80))
-=======
 
 @stub.cls()
 class EventLoopCls:
@@ -331,5 +329,4 @@
 
     @method()
     async def f(self):
-        return self.loop.is_running()
->>>>>>> e54502e9
+        return self.loop.is_running()